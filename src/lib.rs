--- conflicted
+++ resolved
@@ -42,11 +42,7 @@
 
     pub fn add_menu_item<F>(&mut self, label: &str, cb: F) -> Result<(), TIError>
     where
-<<<<<<< HEAD
-        F: Fn() -> () + Send + Sync + 'static,
-=======
         F: Fn() + Send + 'static,
->>>>>>> 883a73a5
     {
         self.0.add_menu_item(label, cb)
     }

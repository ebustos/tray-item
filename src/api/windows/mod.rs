--- conflicted
+++ resolved
@@ -1,18 +1,5 @@
 // Most of this code is taken from https://github.com/qdot/systray-rs/blob/master/src/api/win32/mod.rs
 
-<<<<<<< HEAD
-use {
-    crate::TIError,
-    crate::IconSource,
-    std::{
-        self,
-        cell::RefCell,
-        sync::{
-            mpsc::{channel, Sender},
-            Arc, Mutex,
-        },
-        thread,
-=======
 mod funcs;
 mod structs;
 
@@ -22,7 +9,6 @@
     sync::{
         mpsc::{channel, Sender},
         Arc, Mutex,
->>>>>>> 883a73a5
     },
     thread,
 };
